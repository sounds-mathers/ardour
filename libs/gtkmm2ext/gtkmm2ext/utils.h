/*
    Copyright (C) 1999 Paul Barton-Davis 

    This program is free software; you can redistribute it and/or modify
    it under the terms of the GNU General Public License as published by
    the Free Software Foundation; either version 2 of the License, or
    (at your option) any later version.

    This program is distributed in the hope that it will be useful,
    but WITHOUT ANY WARRANTY; without even the implied warranty of
    MERCHANTABILITY or FITNESS FOR A PARTICULAR PURPOSE.  See the
    GNU General Public License for more details.

    You should have received a copy of the GNU General Public License
    along with this program; if not, write to the Free Software
    Foundation, Inc., 675 Mass Ave, Cambridge, MA 02139, USA.

*/

#ifndef __gtkmm2ext_utils_h__
#define __gtkmm2ext_utils_h__

#include <vector>
#include <string>
#include <stdint.h>

#include <cairomm/cairomm.h>
#include <pangomm/fontdescription.h>

#include <gtkmm/container.h>
#include <gtkmm/treeview.h>
#include <gdkmm/window.h> /* for WMDecoration */
#include <gdkmm/pixbuf.h>

#include "gtkmm2ext/visibility.h"

namespace Cairo {
        class Context;
}

namespace Gtk {
	class ComboBoxText;
	class Widget;
	class Window;
	class Paned;
	class Menu;
}

namespace Gtkmm2ext {
	LIBGTKMM2EXT_API void init (const char*);

	LIBGTKMM2EXT_API std::string fit_to_pixels (const std::string&, int pixel_width, Pango::FontDescription& font, int& actual_width, bool with_ellipses = false);
	LIBGTKMM2EXT_API std::pair<std::string, double> fit_to_pixels (cairo_t *, std::string, double);
	LIBGTKMM2EXT_API int pixel_width (const std::string& str, Pango::FontDescription& font);

	LIBGTKMM2EXT_API void get_ink_pixel_size (Glib::RefPtr<Pango::Layout>, 
						  int& width, int& height);
	
	LIBGTKMM2EXT_API void set_size_request_to_display_given_text (Gtk::Widget &w,
								      const gchar *text,
								      gint hpadding,
								      gint vpadding);
	
	LIBGTKMM2EXT_API void set_size_request_to_display_given_text (Gtk::Widget &w,
								      const std::vector<std::string>&,
								      gint hpadding,
								      gint vpadding);

	LIBGTKMM2EXT_API Glib::RefPtr<Gdk::Pixbuf> pixbuf_from_string (const std::string& name, 
								       const Pango::FontDescription& font, 
								       int clip_width, 
								       int clip_height, 
								       Gdk::Color fg);

	LIBGTKMM2EXT_API void set_popdown_strings (Gtk::ComboBoxText&, 
	                          const std::vector<std::string>&);
	
	template<class T> LIBGTKMM2EXT_API void deferred_delete (void *ptr) {
		delete static_cast<T *> (ptr);
	}

	LIBGTKMM2EXT_API GdkWindow* get_paned_handle (Gtk::Paned& paned);
	LIBGTKMM2EXT_API void set_decoration (Gtk::Window* win, Gdk::WMDecoration decor);
	LIBGTKMM2EXT_API void set_treeview_header_as_default_label(Gtk::TreeViewColumn *c);
	LIBGTKMM2EXT_API Glib::RefPtr<Gdk::Drawable> get_bogus_drawable();
	LIBGTKMM2EXT_API void detach_menu (Gtk::Menu&);

	LIBGTKMM2EXT_API Glib::RefPtr<Gdk::Window> window_to_draw_on (Gtk::Widget& w, Gtk::Widget** parent);

        LIBGTKMM2EXT_API bool possibly_translate_keyval_to_make_legal_accelerator (uint32_t& keyval);
        LIBGTKMM2EXT_API uint32_t possibly_translate_legal_accelerator_to_real_key (uint32_t keyval);

        LIBGTKMM2EXT_API int physical_screen_height (Glib::RefPtr<Gdk::Window>);
        LIBGTKMM2EXT_API int physical_screen_width (Glib::RefPtr<Gdk::Window>);

        LIBGTKMM2EXT_API void container_clear (Gtk::Container&);

	/* C++ API for rounded rectangles */
	
        LIBGTKMM2EXT_API void rounded_rectangle (Cairo::RefPtr<Cairo::Context> context, double x, double y, double w, double h, double r=10);
        LIBGTKMM2EXT_API void rounded_top_rectangle (Cairo::RefPtr<Cairo::Context> context, double x, double y, double w, double h, double r=10);
        LIBGTKMM2EXT_API void rounded_top_left_rectangle (Cairo::RefPtr<Cairo::Context> context, double x, double y, double w, double h, double r=10);
        LIBGTKMM2EXT_API void rounded_top_right_rectangle (Cairo::RefPtr<Cairo::Context> context, double x, double y, double w, double h, double r=10);
	LIBGTKMM2EXT_API void rounded_top_half_rectangle (Cairo::RefPtr<Cairo::Context>, double x, double y, double w, double h, double r=10);
	LIBGTKMM2EXT_API void rounded_bottom_half_rectangle (Cairo::RefPtr<Cairo::Context>, double x, double y, double w, double h, double r=10);
	LIBGTKMM2EXT_API void rounded_right_half_rectangle (Cairo::RefPtr<Cairo::Context>, double x, double y, double w, double h, double r=10);

	/* C API for rounded rectangles */

        LIBGTKMM2EXT_API void rounded_rectangle (cairo_t*, double x, double y, double w, double h, double r=10);
        LIBGTKMM2EXT_API void rounded_top_rectangle (cairo_t*, double x, double y, double w, double h, double r=10);
        LIBGTKMM2EXT_API void rounded_top_left_rectangle (cairo_t*, double x, double y, double w, double h, double r=10);
        LIBGTKMM2EXT_API void rounded_top_right_rectangle (cairo_t*, double x, double y, double w, double h, double r=10);
	LIBGTKMM2EXT_API void rounded_top_half_rectangle (cairo_t*, double x, double y, double w, double h, double r=10);
	LIBGTKMM2EXT_API void rounded_bottom_half_rectangle (cairo_t*, double x, double y, double w, double h, double r=10);
	LIBGTKMM2EXT_API void rounded_right_half_rectangle (cairo_t*, double x, double y, double w, double h, double r=10);

	LIBGTKMM2EXT_API Gtk::Label* left_aligned_label (std::string const &);

<<<<<<< HEAD
	void set_no_tooltip_whatsoever (Gtk::Widget &);
	void enable_tooltips ();
	void disable_tooltips ();

	void convert_bgra_to_rgba (guint8 const *, guint8 * dst, int, int);
=======
	LIBGTKMM2EXT_API void set_no_tooltip_whatsoever (Gtk::Widget &);
	LIBGTKMM2EXT_API void enable_tooltips ();
	LIBGTKMM2EXT_API void disable_tooltips ();
>>>>>>> c16551c8
};

#endif /*  __gtkmm2ext_utils_h__ */<|MERGE_RESOLUTION|>--- conflicted
+++ resolved
@@ -117,17 +117,11 @@
 
 	LIBGTKMM2EXT_API Gtk::Label* left_aligned_label (std::string const &);
 
-<<<<<<< HEAD
-	void set_no_tooltip_whatsoever (Gtk::Widget &);
-	void enable_tooltips ();
-	void disable_tooltips ();
-
-	void convert_bgra_to_rgba (guint8 const *, guint8 * dst, int, int);
-=======
 	LIBGTKMM2EXT_API void set_no_tooltip_whatsoever (Gtk::Widget &);
 	LIBGTKMM2EXT_API void enable_tooltips ();
 	LIBGTKMM2EXT_API void disable_tooltips ();
->>>>>>> c16551c8
+
+	LIBGTKMM2EXT_API void convert_bgra_to_rgba (guint8 const *, guint8 * dst, int, int);
 };
 
 #endif /*  __gtkmm2ext_utils_h__ */