--- conflicted
+++ resolved
@@ -245,11 +245,6 @@
         path_prefix + 'version.cc',
         'libardour3', conf.env['MAJOR'], conf.env['MINOR'], 0)
     autowaf.configure(conf)
-<<<<<<< HEAD
-    autowaf.check_pkg(conf, 'jack', uselib_store='JACK',
-                      atleast_version='0.118.2')
-=======
->>>>>>> 2a6a16f9
     if Options.options.dist_target == 'auto':
         if re.search ("linux", sys.platform) != None:
             autowaf.check_pkg(conf, 'alsa', uselib_store='ALSA')
@@ -342,13 +337,8 @@
     obj.name         = 'libardour'
     obj.target       = 'ardour'
     obj.uselib       = ['GLIBMM','GTHREAD','AUBIO','SIGCPP','XML','UUID',
-<<<<<<< HEAD
-                        'JACK', 'ALSA', 'SNDFILE','SAMPLERATE','LRDF',
-                        'AUDIOUNITS', 'OSX','BOOST','CURL','DL']
-=======
                         'SNDFILE','SAMPLERATE','LRDF','AUDIOUNITS',
                         'OSX','BOOST','CURL','DL']
->>>>>>> 2a6a16f9
     obj.use          = ['libpbd','libmidipp','libevoral','libvamphost',
                         'libvampplugin','libtaglib','librubberband',
                         'libaudiographer','libltc','libtimecode']
