--- conflicted
+++ resolved
@@ -47,11 +47,7 @@
         obj.uselib   = [ 'JACK', 'PORTAUDIO' ]
     else:
         obj.uselib   = [ 'JACK' ]
-<<<<<<< HEAD
     obj.use      = 'libardour libpbd'
-=======
-    obj.use      = 'ardour libpbd'
->>>>>>> 2a6a16f9
     obj.vnum     = JACKBACKEND_VERSION
     obj.install_path  = os.path.join(bld.env['LIBDIR'], 'ardour3', 'backends')
     obj.defines = ['PACKAGE="' + I18N_PACKAGE + '"', 
