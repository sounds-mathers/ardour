--- conflicted
+++ resolved
@@ -660,12 +660,6 @@
 
 	app->ready ();
 
-<<<<<<< HEAD
-	if (get_session_parameters (true, ARDOUR_COMMAND_LINE::new_session, ARDOUR_COMMAND_LINE::load_template)) {
-                if (Profile->get_soundgrid()) {
-                        SoundGrid::instance().teardown();
-                }
-=======
 	nsm_url = getenv ("NSM_URL");
 	nsm = 0;
 
@@ -715,10 +709,11 @@
 			delete nsm;
 			nsm = 0;
 		}
-	}
-
-	else if (get_session_parameters (true, ARDOUR_COMMAND_LINE::new_session, ARDOUR_COMMAND_LINE::load_template)) {
->>>>>>> 6c7a61f6
+
+	} else if (get_session_parameters (true, ARDOUR_COMMAND_LINE::new_session, ARDOUR_COMMAND_LINE::load_template)) {
+                if (Profile->get_soundgrid()) {
+                        SoundGrid::instance().teardown();
+                }
 		exit (1);
 	}
 
