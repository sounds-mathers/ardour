--- conflicted
+++ resolved
@@ -50,43 +50,26 @@
 using namespace Editing;
 
 void
-<<<<<<< HEAD
-Editor::handle_audio_region_removed (boost::weak_ptr<AudioRegion> wregion)
-=======
 Editor::handle_region_removed (boost::weak_ptr<Region> wregion)
->>>>>>> 7f64e5ac
 {
 	ENSURE_GUI_THREAD (mem_fun (*this, &Editor::redisplay_regions));
 	redisplay_regions ();
 }
 
 void
-<<<<<<< HEAD
-Editor::handle_new_audio_region (boost::weak_ptr<AudioRegion> wregion)
-{
-	ENSURE_GUI_THREAD (bind (mem_fun (*this, &Editor::handle_new_audio_region), wregion));
-=======
 Editor::handle_new_region (boost::weak_ptr<Region> wregion)
 {
 	ENSURE_GUI_THREAD (bind (mem_fun (*this, &Editor::handle_new_region), wregion));
->>>>>>> 7f64e5ac
 
 	/* don't copy region - the one we are being notified
 	   about belongs to the session, and so it will
 	   never be edited.
 	*/
 
-<<<<<<< HEAD
-	boost::shared_ptr<AudioRegion> region (wregion.lock());
-	
-	if (region) {
-		add_audio_region_to_region_display (region);
-=======
 	boost::shared_ptr<Region> region (wregion.lock());
 	
 	if (region) {
 		add_region_to_region_display (region);
->>>>>>> 7f64e5ac
 	}
 }
 
@@ -99,11 +82,7 @@
 }
 
 void
-<<<<<<< HEAD
-Editor::add_audio_region_to_region_display (boost::shared_ptr<AudioRegion> region)
-=======
 Editor::add_region_to_region_display (boost::shared_ptr<Region> region)
->>>>>>> 7f64e5ac
 {
 	string str;
 	TreeModel::Row row;
@@ -263,11 +242,7 @@
 }
 
 void
-<<<<<<< HEAD
-Editor::insert_into_tmp_audio_regionlist(boost::shared_ptr<AudioRegion> region)
-=======
 Editor::insert_into_tmp_regionlist(boost::shared_ptr<Region> region)
->>>>>>> 7f64e5ac
 {
 	/* keep all whole files at the beginning */
 	
@@ -293,17 +268,10 @@
 		tmp_region_list.clear();
 		session->foreach_region (this, &Editor::insert_into_tmp_regionlist);
 
-<<<<<<< HEAD
-		for (list<boost::shared_ptr<AudioRegion> >::iterator r = tmp_audio_region_list.begin(); r != tmp_audio_region_list.end(); ++r) {
-			add_audio_region_to_region_display (*r);
-		}
-		tmp_audio_region_list.clear();
-=======
 		for (list<boost::shared_ptr<Region> >::iterator r = tmp_region_list.begin(); r != tmp_region_list.end(); ++r) {
 			add_region_to_region_display (*r);
 		}
 		tmp_region_list.clear();
->>>>>>> 7f64e5ac
 		
 		region_list_display.set_model (region_list_model);
 	}
