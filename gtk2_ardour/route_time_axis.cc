--- conflicted
+++ resolved
@@ -174,11 +174,8 @@
     if (is_master_track() ) {
         // do not display number for master track
         TimeAxisView::set_number_is_hidden(true);
-<<<<<<< HEAD
-=======
     } else {
         enable_header_dnd ();
->>>>>>> df67b26b
     }
     
 	playlist_button.set_visible(is_track() && track()->mode() == ARDOUR::Normal);
